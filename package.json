{
  "name": "mimicaptcha",
  "version": "0.1.0",
  "description": "A multi-modal CAPTCHA system based on human mimicry capabilities",
  "main": "dist/index.js",
  "module": "dist/index.esm.js",
  "types": "dist/index.d.ts",
  "type": "module",
  "sideEffects": false,
  "files": [
    "dist",
    "README.md",
    "scripts/postinstall.cjs"
  ],
  "scripts": {
    "build": "rollup -c rollup.config.cjs",
    "build:types": "tsc --emitDeclarationOnly",
    "build:models": "node scripts/copyModels.cjs",
    "build:all": "npm run clean && npm run build && npm run build:types && npm run build:models",
    "clean": "rimraf dist",
    "dev": "vite",
    "start": "vite",
    "lint": "eslint src --ext .ts,.tsx",
    "test": "jest",
    "prepare": "npm run build:all",
    "postinstall": "node scripts/postinstall.cjs"
  },
  "dependencies": {
    "face-api.js": "^0.22.2",
<<<<<<< HEAD
    "react-error-boundary": "^5.0.0"
  },
  "peerDependencies": {
    "react": "^16.8.0 || ^17.0.0 || ^18.0.0",
    "react-dom": "^16.8.0 || ^17.0.0 || ^18.0.0",
    "framer-motion": ">=10.0.0"
  },
  "peerDependenciesMeta": {
    "framer-motion": {
      "optional": true
    }
=======
    "framer-motion": "^11.0.3",
    "react": "^18.2.0",
    "react-dom": "^18.2.0",
    "react-error-boundary": "^5.0.0",
    "web-audio-api": "^0.2.2"
>>>>>>> 7a9b7b46
  },
  "devDependencies": {
    "@babel/core": "^7.27.1",
    "@babel/preset-env": "^7.27.2",
    "@babel/preset-react": "^7.27.1",
    "@babel/preset-typescript": "^7.27.1",
    "@eslint/eslintrc": "^3",
    "@heroicons/react": "^2.1.1",
    "@rollup/plugin-babel": "^6.0.4",
    "@rollup/plugin-commonjs": "^25.0.7",
    "@rollup/plugin-json": "^6.1.0",
    "@rollup/plugin-node-resolve": "^15.2.3",
    "@rollup/plugin-terser": "^0.4.4",
    "@rollup/plugin-typescript": "^11.1.6",
    "@testing-library/dom": "^10.4.0",
    "@testing-library/jest-dom": "^6.6.3",
    "@testing-library/react": "^16.3.0",
    "@types/jest": "^29.5.14",
    "@types/node": "^20",
<<<<<<< HEAD
    "@types/react": "^19",
    "@types/react-dom": "^19",
    "@vitejs/plugin-react": "^4.2.1",
=======
    "@types/react": "^18",
    "@types/react-dom": "^18",
>>>>>>> 7a9b7b46
    "autoprefixer": "^10.4.19",
    "babel-jest": "^29.7.0",
    "eslint": "^9",
    "framer-motion": "^11.0.3",
    "jest": "^29.7.0",
    "jest-environment-jsdom": "^29.7.0",
    "postcss": "^8.4.39",
    "react": "^18.2.0",
    "react-dom": "^18.2.0",
    "rimraf": "^5.0.5",
    "rollup": "^4.9.2",
    "rollup-plugin-peer-deps-external": "^2.2.4",
    "rollup-plugin-postcss": "^4.0.2",
    "tailwindcss": "^3.4.1",
    "ts-jest": "^29.3.2",
    "tslib": "^2.6.2",
    "typescript": "^5",
    "vite": "^5.0.12"
  },
  "keywords": [
    "captcha",
    "security",
    "authentication",
    "facial-recognition",
    "audio-captcha",
    "react",
    "captcha-alternative",
    "human-verification",
    "accessibility"
  ],
  "author": "",
  "license": "MIT",
  "repository": {
    "type": "git",
    "url": "https://github.com/user/mimicaptcha"
  },
  "bugs": {
    "url": "https://github.com/user/mimicaptcha/issues"
  },
  "homepage": "https://github.com/user/mimicaptcha#readme"
}<|MERGE_RESOLUTION|>--- conflicted
+++ resolved
@@ -27,8 +27,12 @@
   },
   "dependencies": {
     "face-api.js": "^0.22.2",
-<<<<<<< HEAD
-    "react-error-boundary": "^5.0.0"
+
+    "framer-motion": "^11.0.3",
+    "react": "^18.2.0",
+    "react-dom": "^18.2.0",
+    "react-error-boundary": "^5.0.0",
+    "web-audio-api": "^0.2.2"
   },
   "peerDependencies": {
     "react": "^16.8.0 || ^17.0.0 || ^18.0.0",
@@ -38,15 +42,9 @@
   "peerDependenciesMeta": {
     "framer-motion": {
       "optional": true
-    }
-=======
-    "framer-motion": "^11.0.3",
-    "react": "^18.2.0",
-    "react-dom": "^18.2.0",
-    "react-error-boundary": "^5.0.0",
-    "web-audio-api": "^0.2.2"
->>>>>>> 7a9b7b46
-  },
+   `}
+   },
+
   "devDependencies": {
     "@babel/core": "^7.27.1",
     "@babel/preset-env": "^7.27.2",
@@ -65,14 +63,12 @@
     "@testing-library/react": "^16.3.0",
     "@types/jest": "^29.5.14",
     "@types/node": "^20",
-<<<<<<< HEAD
-    "@types/react": "^19",
-    "@types/react-dom": "^19",
+
     "@vitejs/plugin-react": "^4.2.1",
-=======
+
     "@types/react": "^18",
     "@types/react-dom": "^18",
->>>>>>> 7a9b7b46
+
     "autoprefixer": "^10.4.19",
     "babel-jest": "^29.7.0",
     "eslint": "^9",
