--- conflicted
+++ resolved
@@ -21,9 +21,6 @@
   onSuccess: () => void;
 };
 
-<<<<<<< HEAD
-export function ExpressionSequence({ onSuccess }: Props) {
-=======
 // Add new types for webcam verification
 type FrameData = {
   timestamp: number;
@@ -32,7 +29,6 @@
 };
 
 export default function ExpressionSequence({ onSuccess }: Props) {
->>>>>>> 7a9b7b46
   const [skipsLeft, setSkipsLeft] = useState(2); // number of skips the user has
   const videoRef = useRef<HTMLVideoElement>(null); // reference to the video element
   const intervalRef = useRef<number | null>(null); // reference to interval element
@@ -42,12 +38,11 @@
   const skippedExpressionRef = useRef<Set<keyof typeof expressionEmojis>>(
     new Set()
   ); // tracks skipped expressions
-<<<<<<< HEAD
-=======
+
   // Change to store all expression confidences for each frame
   const frameConfidencesRef = useRef<{ [key: string]: number[] }>({});
   const startTimeRef = useRef<number>(Date.now());
->>>>>>> 7a9b7b46
+
 
   const [stage, setStage] = useState<
     "initial" | "loading" | "expression" | "success" | "permission-error"
@@ -98,64 +93,6 @@
     }
   };
 
-<<<<<<< HEAD
-  // start the webcam and generate the expression sequence
-  const startVideo = async () => {
-    try {
-      console.log("Attempting to access camera...");
-      const stream = await navigator.mediaDevices.getUserMedia({ video: {} });
-      console.log("Camera access granted");
-      streamRef.current = stream; // Store for cleanup
-
-      // Set state to expression first so the video element renders
-      setStage("expression");
-
-      // Wait for video element to be available
-      const attachVideoStream = () => {
-        if (videoRef.current) {
-          console.log("Setting video source");
-          videoRef.current.srcObject = stream;
-          // Ensure the video element starts playing
-          videoRef.current.play().catch((err) => {
-            console.error("Error playing video:", err);
-          });
-
-          // Generate expression sequence and set up processing
-          setupExpressionSequence();
-        } else {
-          console.log("Video reference is null, retrying in 100ms...");
-          setTimeout(attachVideoStream, 100);
-        }
-      };
-
-      // Set up the expression sequence
-      const setupExpressionSequence = () => {
-        // Generate a random sequence of 3 expressions, ensuring no repeats in a row
-        const generatedSequence: (keyof typeof expressionEmojis)[] = [];
-
-        for (let i = 0; i < 3; i++) {
-          let nextExpr: keyof typeof expressionEmojis;
-          do {
-            nextExpr =
-              expressions[Math.floor(Math.random() * expressions.length)];
-          } while (i > 0 && nextExpr === generatedSequence[i - 1]); // avoid same as previous
-
-          generatedSequence.push(nextExpr);
-        }
-
-        sequenceRef.current = generatedSequence;
-        setCurrentTargetEmoji(expressionEmojis[generatedSequence[0]]);
-
-        // Set up interval to process video frames every 100ms
-        intervalRef.current = window.setInterval(processFrame, 100);
-      };
-
-      // Start the attachment process
-      attachVideoStream();
-    } catch (error) {
-      console.error("Error accessing camera:", error);
-      setStage("permission-error");
-=======
   // Add new function to verify webcam
   const verifyWebcam = async (stream: MediaStream) => {
     // Check if the stream is from a real webcam
@@ -239,7 +176,7 @@
       canvas.width = 640;
       canvas.height = 480;
       canvasRef.current = canvas;
->>>>>>> 7a9b7b46
+
     }
   };
 
@@ -298,8 +235,7 @@
   const processFrame = async () => {
     if (!videoRef.current || !canvasRef.current) return;
 
-<<<<<<< HEAD
-=======
+
     // Check for timeout
     const elapsedTime = Date.now() - startTimeRef.current;
     if (elapsedTime >= 20000) {
@@ -321,7 +257,6 @@
       faceDetected: false,
     };
 
->>>>>>> 7a9b7b46
     const detections = await faceapi
       .detectSingleFace(videoRef.current, new faceapi.TinyFaceDetectorOptions())
       .withFaceExpressions();
@@ -349,20 +284,7 @@
       setHoldProgress(0);
       return;
     }
-<<<<<<< HEAD
-    // Fix type issue by first casting to unknown then to the desired type
-    const expressionsDetected = detections.expressions as unknown as Record<
-      string,
-      number
-    >;
-
-    // sorts expressions in order of confidence scores
-    const sorted = Object.entries(expressionsDetected).sort(
-      (a, b) => b[1] - a[1]
-    );
-    // gets element with highest confidence
-    //const [expression, confidence] = sorted[0];
-=======
+
     // map from expression to confidence score
     const expressionsDetected = detections.expressions as unknown as {
       [key: string]: number;
@@ -404,7 +326,7 @@
         return;
       }
     }
->>>>>>> 7a9b7b46
+
 
     const targetExpression = sequenceRef.current[currentIndexRef.current];
     const confidence = expressionsDetected[targetExpression];
@@ -510,19 +432,9 @@
         </div>
       )}
 
-<<<<<<< HEAD
       {stage === "loading" && (
         <div className="py-10 text-center" aria-live="polite">
-=======
-      {stage === "expression" && !webcamVerified && (
-        <div role="alert" aria-live="assertive">
-          <p style={{ color: "red" }}>Verifying webcam...</p>
-        </div>
-      )}
-
-      {stage === "expression" && (
-        <>
->>>>>>> 7a9b7b46
+
           <div
             className="w-12 h-12 border-t-2 border-blue-500 rounded-full animate-spin mx-auto mb-4"
             role="status"
